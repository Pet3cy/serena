"""
The Serena Model Context Protocol (MCP) Server
"""

import inspect
import json
import os
import platform
import traceback
from abc import ABC
from collections import defaultdict
from collections.abc import Callable, Generator, Iterable
from logging import Logger
from pathlib import Path
from typing import Any, Self, TypeVar, cast

import yaml
from sensai.util import logging
from sensai.util.string import ToStringMixin, dict_string

from multilspy import SyncLanguageServer
from multilspy.multilspy_config import Language, MultilspyConfig
from multilspy.multilspy_logger import MultilspyLogger
from multilspy.multilspy_types import SymbolKind
from serena import serena_root_path, serena_version
from serena.gui_log_viewer import GuiLogViewer, GuiLogViewerHandler
from serena.llm.prompt_factory import PromptFactory
from serena.symbol import SymbolLocation, SymbolManager
from serena.util.class_decorators import singleton
from serena.util.file_system import scan_directory
from serena.util.inspection import iter_subclasses
from serena.util.shell import execute_shell_command

log = logging.getLogger(__name__)
LOG_FORMAT = "%(levelname)-5s %(asctime)-15s %(name)s:%(funcName)s:%(lineno)d - %(message)s"
TTool = TypeVar("TTool", bound="Tool")
SUCCESS_RESULT = "OK"


class ProjectConfig(ToStringMixin):
    SERENA_MANAGED_DIR = ".serena"
    SERENA_DEFAULT_PROJECT_FILE = "project.yml"

    def __init__(self, config_dict: dict[str, Any], project_name: str, project_root: Path | None = None):
        self.project_name: str = project_name
        self.language: Language = Language(config_dict["language"])
        if project_root is None:
            project_root = Path(config_dict["project_root"])
        self.project_root: str = str(project_root.resolve())
        self.ignored_dirs: list[str] = config_dict.get("ignored_dirs", [])
        self.excluded_tools: set[str] = set(config_dict.get("excluded_tools", []))

    @classmethod
    def from_yml(cls, yml_path: Path) -> Self:
        with open(yml_path, encoding="utf-8") as f:
            config_dict = yaml.safe_load(f)
        if yml_path.parent.name == cls.SERENA_MANAGED_DIR:
            project_root = yml_path.parent.parent
            project_name = project_root.name
        else:
            project_root = None
            project_name = yml_path.stem
        return cls(config_dict, project_name=project_name, project_root=project_root)

    def get_serena_managed_dir(self) -> str:
        return os.path.join(self.project_root, self.SERENA_MANAGED_DIR)


@singleton
class SerenaConfig:
    """
    Handles user-defined Serena configuration based on the configuration file
    """

    CONFIG_FILE = "serena_config.yml"

    def __init__(self) -> None:
        config_file = os.path.join(serena_root_path(), self.CONFIG_FILE)
        if not os.path.exists(config_file):
            raise FileNotFoundError(f"Serena configuration file not found: {config_file}")
        with open(config_file, encoding="utf-8") as f:
            config_yaml = yaml.safe_load(f)

        # read projects
        self.projects: dict[str, ProjectConfig] = {}
        for project_config_path in config_yaml["projects"]:
            project_config_path = Path(project_config_path)
            if not project_config_path.is_absolute():
                project_config_path = Path(serena_root_path()) / project_config_path
            if project_config_path.is_dir():  # assume project file in default location
                project_config_path = project_config_path / ProjectConfig.SERENA_MANAGED_DIR / ProjectConfig.SERENA_DEFAULT_PROJECT_FILE
            if not project_config_path.is_file():
                raise FileNotFoundError(f"Project file not found: {project_config_path}")
            project_config = ProjectConfig.from_yml(project_config_path)
            self.projects[project_config.project_name] = project_config
        self.project_names = list(self.projects.keys())

        self.gui_log_window_enabled = config_yaml.get("gui_log_window", True)
        self.gui_log_window_level = config_yaml.get("gui_log_level", logging.INFO)
        self.enable_project_activation = config_yaml.get("enable_project_activation", True)

    def get_project_configuration(self, project_name: str) -> ProjectConfig:
        if project_name not in self.projects:
            raise ValueError(f"Project '{project_name}' not found in Serena configuration; valid project names: {self.project_names}")
        return self.projects[project_name]


class LinesRead:
    def __init__(self) -> None:
        self.files: dict[str, set[tuple[int, int]]] = defaultdict(lambda: set())

    def add_lines_read(self, relative_path: str, lines: tuple[int, int]) -> None:
        self.files[relative_path].add(lines)

    def were_lines_read(self, relative_path: str, lines: tuple[int, int]) -> bool:
        lines_read_in_file = self.files[relative_path]
        return lines in lines_read_in_file

    def invalidate_lines_read(self, relative_path: str) -> None:
        if relative_path in self.files:
            del self.files[relative_path]


class SerenaAgent:
    def __init__(self, project_file_path: str | None = None, project_activation_callback: Callable[[], None] | None = None):
        """
        :param project_file_path: the configuration file (.yml) of the project to load immediately;
            if None, do not load any project (must use project selection tool to activate a project).
            If a project is provided, the corresponding language server will be started.
        :param project_activation_callback: a callback function to be called when a project is activated.
        """
        # obtain serena configuration
        self.serena_config = SerenaConfig()

        # open GUI log window if enabled
        self._gui_log_handler: GuiLogViewerHandler | None = None
        if self.serena_config.gui_log_window_enabled:
            if platform.system() == "Darwin":
                log.warning("GUI log window is not supported on macOS")
            else:
                log_level = self.serena_config.gui_log_window_level
                if Logger.root.level > log_level:
                    log.info(f"Root logger level is higher than GUI log level; changing the root logger level to {log_level}")
                    Logger.root.setLevel(log_level)
                self._gui_log_handler = GuiLogViewerHandler(GuiLogViewer(title="Serena Logs"), level=log_level, format_string=LOG_FORMAT)
                Logger.root.addHandler(self._gui_log_handler)

<<<<<<< HEAD
        log.info(
            f"Starting serena server v{__version__} for project {project_file_path} (language={self.language}, root={self.project_root}); "
            f"process id={os.getpid()}, parent process id={os.getppid()}"
        )

        # create and start the language server instance
        config = MultilspyConfig(code_language=self.language, ignored_paths=project_config.get("ignored_dirs", []))
        logger = MultilspyLogger()
        self.language_server = SyncLanguageServer.create(config, logger, self.project_root)
=======
        log.info(f"Starting Serena server (version={serena_version()}, process id={os.getpid()}, parent process id={os.getppid()})")
        log.info("Available projects: {}".format(", ".join(self.serena_config.project_names)))
>>>>>>> 9503b256

        self.prompt_factory = PromptFactory()
        self._project_activation_callback = project_activation_callback

        # project-specific instances, which will be initialized upon project activation
        self.project_config: ProjectConfig | None = None
        self.language_server: SyncLanguageServer | None = None
        self.symbol_manager: SymbolManager | None = None
        self.memories_manager: MemoriesManager | None = None
        self.lines_read: LinesRead | None = None

        # find all tool classes and instantiate them
        self._all_tools: dict[type[Tool], Tool] = {}
        for tool_class in iter_tool_classes():
            tool_instance = tool_class(self)
            if not self.serena_config.enable_project_activation:
                if tool_class in (GetActiveProjectTool, ActivateProjectTool):
                    log.info(f"Excluding tool '{tool_instance.get_name()}' because project activation is disabled in configuration")
                    continue
            self._all_tools[tool_class] = tool_instance
        self._active_tools = dict(self._all_tools)
        log.info(f"Loaded tools ({len(self._all_tools)}): {', '.join([tool.get_name() for tool in self._all_tools.values()])}")

        # If GUI log window is enabled, set the tool names for highlighting
        if self._gui_log_handler is not None:
            tool_names = [tool.get_name() for tool in self._active_tools.values()]
            self._gui_log_handler.log_viewer.set_tool_names(tool_names)

        # activate a project configuration (if provided or if there is only a single project available)
        project_config: ProjectConfig | None = None
        if project_file_path is not None:
            if not os.path.exists(project_file_path):
                raise FileNotFoundError(f"Project file not found: {project_file_path}")
            project_config = ProjectConfig.from_yml(Path(project_file_path))
        else:
            match len(self.serena_config.projects):
                case 0:
                    raise RuntimeError(f"No projects found in {SerenaConfig.CONFIG_FILE} and no project file specified.")
                case 1:
                    project_config = self.serena_config.get_project_configuration(self.serena_config.project_names[0])
        if project_config is not None:
            self.activate_project(project_config)
        else:
            if not self.serena_config.enable_project_activation:
                raise ValueError("Tool-based project activation is disabled in the configuration but no project file was provided.")

    def get_exposed_tools(self) -> list["Tool"]:
        """
        :return: the list of tools that are to be exposed/registered in the client
        """
        if self.serena_config.enable_project_activation:
            # With project activation, we must expose all tools and handle tool activation within Serena
            # (because clients to not react to changed tools)
            return list(self._all_tools.values())
        else:
            return list(self._active_tools.values())

    def activate_project(self, project_config: ProjectConfig) -> None:
        log.info(f"Activating {project_config}")
        self.project_config = project_config

        # handle project-specific tool exclusions (if any)
        if self.project_config.excluded_tools:
            self._active_tools = {
                key: tool for key, tool in self._all_tools.items() if tool.get_name() not in project_config.excluded_tools
            }
            log.info(f"Active tools after exclusions ({len(self._active_tools)}): {', '.join(self.get_active_tool_names())}")
        else:
            self._active_tools = dict(self._all_tools)

        # start the language server
        self.reset_language_server()
        assert self.language_server is not None

        # initialize project-specific instances
        self.symbol_manager = SymbolManager(self.language_server, self)
        self.memories_manager = MemoriesManager(os.path.join(self.project_config.get_serena_managed_dir(), "memories"))
        self.lines_read = LinesRead()

        if self._project_activation_callback is not None:
            self._project_activation_callback()

    def get_active_tool_names(self) -> list[str]:
        """
        :return: the list of names of the active tools for the current project
        """
        return sorted([tool.get_name() for tool in self._active_tools.values()])

    def is_language_server_running(self) -> bool:
        return self.language_server is not None and self.language_server.is_running()

    def reset_language_server(self) -> None:
        """
        Starts/resets the language server for the current project
        """
        # stop the language server if it is running
        if self.is_language_server_running():
            log.info("Stopping the language server ...")
            assert self.language_server is not None
            self.language_server.stop()
            self.language_server = None

        # instantiate and start the language server
        assert self.project_config is not None
        multilspy_config = MultilspyConfig(code_language=self.project_config.language)
        ls_logger = MultilspyLogger()
        self.language_server = SyncLanguageServer.create(multilspy_config, ls_logger, self.project_config.project_root)
        self.language_server.start()
        if not self.language_server.is_running():
            raise RuntimeError(f"Failed to start the language server for {self.project_config}")

    def get_tool(self, tool_class: type[TTool]) -> TTool:
        return self._all_tools[tool_class]  # type: ignore

    def print_tool_overview(self) -> None:
        _print_tool_overview(self._active_tools.values())

    def mark_file_modified(self, relativ_path: str) -> None:
        assert self.lines_read is not None
        self.lines_read.invalidate_lines_read(relativ_path)

    def __del__(self) -> None:
        """
        Destructor to clean up the language server instance and GUI logger
        """
        if not hasattr(self, "_is_initialized"):
            return
        log.info("SerenaAgent is shutting down ...")
        if self.is_language_server_running():
            log.info("Stopping the language server ...")
            assert self.language_server is not None
            self.language_server.stop()
        if self._gui_log_handler:
            log.info("Stopping the GUI log window ...")
            self._gui_log_handler.stop_viewer()
            Logger.root.removeHandler(self._gui_log_handler)


class MemoriesManager:
    def __init__(self, memory_dir: str):
        self._memory_dir = Path(memory_dir)
        self._memory_dir.mkdir(parents=True, exist_ok=True)

    def _get_memory_file_path(self, memory_file_name: str) -> Path:
        return self._memory_dir / memory_file_name

    def load_memory(self, memory_file_name: str) -> str:
        memory_file_path = self._get_memory_file_path(memory_file_name)
        if not memory_file_path.exists():
            return f"Memory file {memory_file_name} not found, consider creating it with the `write_memory` tool if you need it."
        with open(memory_file_path, encoding="utf-8") as f:
            return f.read()

    def save_memory(self, memory_file_name: str, content: str) -> str:
        memory_file_path = self._get_memory_file_path(memory_file_name)
        with open(memory_file_path, "w", encoding="utf-8") as f:
            f.write(content)
        return f"Memory file {memory_file_name} written."

    def list_memories(self) -> list[str]:
        return [f.name for f in self._memory_dir.iterdir() if f.is_file()]

    def delete_memory(self, memory_file_name: str) -> str:
        memory_file_path = self._get_memory_file_path(memory_file_name)
        memory_file_path.unlink()
        return f"Memory file {memory_file_name} deleted."


class Component(ABC):
    def __init__(self, agent: "SerenaAgent"):
        self.agent = agent

    @property
    def language_server(self) -> SyncLanguageServer:
        assert self.agent.language_server is not None
        return self.agent.language_server

    @property
    def project_root(self) -> str:
        assert self.project_config is not None
        return self.project_config.project_root

    @property
    def project_config(self) -> ProjectConfig:
        assert self.agent.project_config is not None
        return self.agent.project_config

    @property
    def prompt_factory(self) -> PromptFactory:
        return self.agent.prompt_factory

    @property
    def memories_manager(self) -> MemoriesManager:
        assert self.agent.memories_manager is not None
        return self.agent.memories_manager

    @property
    def symbol_manager(self) -> SymbolManager:
        assert self.agent.symbol_manager is not None
        return self.agent.symbol_manager

    @property
    def lines_read(self) -> LinesRead:
        assert self.agent.lines_read is not None
        return self.agent.lines_read


_DEFAULT_MAX_ANSWER_LENGTH = int(2e5)


class Tool(Component):
    # NOTE: each tool should implement the apply method, which is then used in
    # the central method of the Tool class `apply_ex`.
    # Failure to do so will result in a RuntimeError at tool execution time.
    # The apply method is not declared as part of the base Tool interface since we cannot
    # know the signature of the (input parameters of the) method in advance.
    #
    # The docstring and types of the apply method are used to generate the tool description
    # (which is use by the LLM, so a good description is important)
    # and to validate the tool call arguments.

    @classmethod
    def get_name(cls) -> str:
        name = cls.__name__
        if name.endswith("Tool"):
            name = name[:-4]
        # convert to snake_case
        name = "".join(["_" + c.lower() if c.isupper() else c for c in name]).lstrip("_")
        return name

    def get_apply_fn(self) -> Callable:
        apply_fn = getattr(self, "apply")
        if apply_fn is None:
            raise RuntimeError(f"apply not defined in {self}. Did you forget to implement it?")
        return apply_fn

    @classmethod
    def get_tool_description(cls) -> str:
        docstring = cls.__doc__
        if docstring is None:
            return ""
        return docstring.strip()

    def get_function_description(self) -> str:
        apply_fn = self.get_apply_fn()
        docstring = apply_fn.__doc__
        if docstring is None:
            raise Exception(f"Missing docstring for {self}")
        return docstring

    def _log_tool_application(self, frame: Any) -> None:
        params = {}
        ignored_params = {"self", "log_call", "catch_exceptions", "args", "apply_fn"}
        for param, value in frame.f_locals.items():
            if param in ignored_params:
                continue
            if param == "kwargs":
                params.update(value)
            else:
                params[param] = value
        log.info(f"{self.get_name()}: {dict_string(params)}")

    @staticmethod
    def _limit_length(result: str, max_answer_chars: int) -> str:
        if (n_chars := len(result)) > max_answer_chars:
            result = (
                f"The answer is too long ({n_chars} characters). "
                + "Please try a more specific tool query or raise the max_answer_chars parameter."
            )
        return result

    def apply_ex(self, log_call: bool = True, catch_exceptions: bool = True, **kwargs) -> str:  # type: ignore
        """
        Applies the tool with the given arguments
        """
        apply_fn = self.get_apply_fn()

        if log_call:
            self._log_tool_application(inspect.currentframe())

        try:
            # check whether the tool requires an active project and language server
            if not isinstance(self, ToolMarkerDoesNotRequireActiveProject):
                if self.agent.project_config is None:
                    return (
                        "Error: No active project. Ask to user to select a project from this list: "
                        + f"{self.agent.serena_config.project_names}"
                    )
                if not self.agent.is_language_server_running():
                    log.info("Language server is not running. Starting it ...")
                    self.agent.reset_language_server()

            # check whether the tool is enabled
            if self.agent.project_config is not None and self.get_name() in self.agent.project_config.excluded_tools:
                return (
                    f"Error: Tool '{self.get_name()}' is disabled for the active project ('{self.project_config.project_name}'); "
                    f"active tools: {self.agent.get_active_tool_names()}"
                )

            # apply the actual tool
            result = apply_fn(**kwargs)

        except Exception as e:
            if not catch_exceptions:
                raise
            msg = f"Error executing tool: {e}\n{traceback.format_exc()}"
            log.error(f"Error executing tool: {e}", exc_info=e)
            result = msg

        if log_call:
            log.info(f"Result: {result}")

        return result


class ToolMarkerDoesNotRequireActiveProject:
    pass


class ReadFileTool(Tool):
    """
    Reads a file within the project directory.
    """

    def apply(
        self, relative_path: str, start_line: int = 0, end_line: int | None = None, max_answer_chars: int = _DEFAULT_MAX_ANSWER_LENGTH
    ) -> str:
        """
        Reads the given file or a chunk of it. Generally, symbolic operations
        like find_symbol or find_referencing_symbols should be preferred if you know which symbols you are looking for.
        Reading the entire file is only recommended if there is no other way to get the content required for the task.

        :param relative_path: the relative path to the file to read
        :param start_line: the 0-based index of the first line to be retrieved.
        :param end_line: the 0-based index of the last line to be retrieved (inclusive). If None, read until the end of the file.
        :param max_answer_chars: if the file (chunk) is longer than this number of characters,
            no content will be returned. Don't adjust unless there is really no other way to get the content
            required for the task.
        :return: the full text of the file at the given relative path
        """
        result = self.language_server.retrieve_full_file_content(relative_path)
        result_lines = result.splitlines()
        if end_line is None:
            result_lines = result_lines[start_line:]
        else:
            self.lines_read.add_lines_read(relative_path, (start_line, end_line))
            result_lines = result_lines[start_line : end_line + 1]
        result = "\n".join(result_lines)

        return self._limit_length(result, max_answer_chars)


class CreateTextFileTool(Tool):
    """
    Creates/overwrites a file in the project directory.
    """

    def apply(self, relative_path: str, content: str) -> str:
        """
        Write a new file (or overwrite an existing file). For existing files, it is strongly recommended
        to use symbolic operations like replace_symbol_body or insert_after_symbol/insert_before_symbol, if possible.
        You can also use insert_at_line to insert content at a specific line for existing files if the symbolic operations
        are not the right choice for what you want to do.

        If ever used on an existing file, the content has to be the complete content of that file (so it
        may never end with something like "The remaining content of the file is left unchanged.").
        For operations that just replace a part of a file, use the replace_lines or the symbolic editing tools instead.

        :param relative_path: the relative path to the file to create
        :param content: the (utf-8-encoded) content to write to the file
        :return: a message indicating success or failure
        """
        absolute_path = os.path.join(self.project_root, relative_path)
        os.makedirs(os.path.dirname(absolute_path), exist_ok=True)
        with open(absolute_path, "w", encoding="utf-8") as f:
            f.write(content)
        return f"File created: {relative_path}"


class ListDirTool(Tool):
    """
    Lists files and directories in the given directory (optionally with recursion).
    """

    def apply(self, relative_path: str, recursive: bool, max_answer_chars: int = _DEFAULT_MAX_ANSWER_LENGTH) -> str:
        """
        :param relative_path: the relative path to the directory to list; pass "." to scan the project root
        :param recursive: whether to scan subdirectories recursively
        :param max_answer_chars: if the output is longer than this number of characters,
            no content will be returned. Don't adjust unless there is really no other way to get the content
            required for the task.
        :return: a JSON object with the names of directories and files within the given directory
        """
        dirs, files = scan_directory(
            os.path.join(self.project_root, relative_path),
            relative_to=self.project_root,
            recursive=recursive,
<<<<<<< HEAD
            ignored_dirs=self.project_config.get("ignored_dirs", []),
=======
            ignored_dirs=self.project_config.ignored_dirs,
>>>>>>> 9503b256
        )
        result = json.dumps({"dirs": dirs, "files": files})
        return self._limit_length(result, max_answer_chars)


class GetDirOverviewTool(Tool):
    """
    Gets an overview of the top-level symbols defined in all files within a given directory.
    """

    def apply(self, relative_path: str, max_answer_chars: int = _DEFAULT_MAX_ANSWER_LENGTH) -> str:
        """
        Gets an overview of the given directory.
        For each file in the directory, we list the top-level symbols in the file (name, kind, line).
        Use this tool to get a high-level understanding of the code symbols inside a directory.

        :param relative_path: the relative path to the directory to get the overview of
        :param max_answer_chars: if the overview is longer than this number of characters,
            no content will be returned. Don't adjust unless there is really no other way to get the content
            required for the task. If the overview is too long, you should use a smaller directory instead,
            (e.g. a subdirectory).
        :return: a JSON object mapping relative paths of all contained files to info about top-level symbols in the file (name, kind, line, column).
        """
        path_to_symbol_infos = self.language_server.request_dir_overview(relative_path)
        result = {}
        for file_path, symbols in path_to_symbol_infos.items():
            result[file_path] = [_tuple_to_info(*symbol_info) for symbol_info in symbols]

        result_json_str = json.dumps(result)
        return self._limit_length(result_json_str, max_answer_chars)


class GetDocumentOverviewTool(Tool):
    """
    Gets an overview of the top-level symbols defined in a given file.
    """

    def apply(self, relative_path: str, max_answer_chars: int = _DEFAULT_MAX_ANSWER_LENGTH) -> str:
        """
        Use this tool to get a high-level understanding of the code symbols in a file. It often makes sense
        to call this before targeted reading, searching or editing operations on the code symbols in the file,
        as the output will contain a lot of information about names and lines.

        :param relative_path: the relative path to the file to get the overview of
        :param max_answer_chars: if the overview is longer than this number of characters,
            no content will be returned. Don't adjust unless there is really no other way to get the content
            required for the task.
        :return: a JSON object with the info (name, kind, line, column) of all top-level symbols in the file.
        """
        result = self.language_server.request_document_overview(relative_path)
        result_json_str = json.dumps([_tuple_to_info(*symbol_info) for symbol_info in result])
        return self._limit_length(result_json_str, max_answer_chars)


class FindSymbolTool(Tool):
    """
    Performs a global (or local) search for symbols with/containing a given name/substring (optionally filtered by type).
    """

    def apply(
        self,
        name: str,
        depth: int = 0,
        within_relative_path: str | None = None,
        include_body: bool = False,
        include_kinds: list[int] | None = None,
        exclude_kinds: list[int] | None = None,
        substring_matching: bool = False,
        max_answer_chars: int = _DEFAULT_MAX_ANSWER_LENGTH,
    ) -> str:
        """
        Retrieves information on all symbols/code entities, i.e. classes, methods, attributes, variables, etc.
        with the given name.
        The returned symbol location information can subsequently be used to edit the returned symbols
        or to retrieve further information using other tools.
        If you already anticipate that you will need to reference children of the symbol (like methods or fields contained in a class),
        you can specify a depth > 0.

        :param name: the name of the symbols to find
        :param depth: specifies the depth up to which descendants of the symbol are to be retrieved
            (e.g. depth 1 will retrieve methods and attributes for the case where the symbol refers to a class).
            Provide a non-zero depth if you intend to subsequently query symbols that are contained in the
            retrieved symbol.
        :param within_relative_path: pass a relative path to only consider symbols within this path.
            If a file is passed, only the symbols within this file will be considered.
            If a directory is passed, all files within this directory will be considered.
            If None, the entire codebase will be considered.
        :param include_body: whether to include the body of all symbols in the result. You should only use this
            if you actually need the body of the symbol for the task at hand (for example, for a deep analysis
            of the functionality or for an editing task).
        :param include_kinds: an optional list of ints representing the LSP symbol kind.
            If provided, only symbols of the given kinds will be included in the result.
            Valid kinds:
            1=file, 2=module, 3=namespace, 4=package, 5=class, 6=method, 7=property, 8=field, 9=constructor, 10=enum,
            11=interface, 12=function, 13=variable, 14=constant, 15=string, 16=number, 17=boolean, 18=array, 19=object,
            20=key, 21=null, 22=enum member, 23=struct, 24=event, 25=operator, 26=type parameter
        :param exclude_kinds: If provided, symbols of the given kinds will be excluded from the result.
            Takes precedence over include_kinds.
        :param substring_matching: whether to use substring matching for the symbol name.
            If True, the symbol name will be matched if it contains the given name as a substring.
        :param max_answer_chars: if the output is longer than this number of characters,
            no content will be returned. Don't adjust unless there is really no other way to get the content
            required for the task. Instead, if the output is too long, you should
            make a stricter query.
        :return: a list of symbols (with symbol locations) that match the given name in JSON format
        """
        include_kinds = cast(list[SymbolKind] | None, include_kinds)
        exclude_kinds = cast(list[SymbolKind] | None, exclude_kinds)
        symbols = self.symbol_manager.find_by_name(
            name,
            include_body=include_body,
            include_kinds=include_kinds,
            exclude_kinds=exclude_kinds,
            substring_matching=substring_matching,
            within_relative_path=within_relative_path,
        )
        symbol_dicts = [s.to_dict(kind=True, location=True, depth=depth, include_body=include_body) for s in symbols]
        result = json.dumps(symbol_dicts)
        return self._limit_length(result, max_answer_chars)


class FindReferencingSymbolsTool(Tool):
    """
    Finds symbols that reference the symbol at the given location (optionally filtered by type).
    """

    def apply(
        self,
        relative_path: str,
        line: int,
        column: int,
        include_body: bool = False,
        include_kinds: list[int] | None = None,
        exclude_kinds: list[int] | None = None,
        max_answer_chars: int = _DEFAULT_MAX_ANSWER_LENGTH,
    ) -> str:
        """
        Finds symbols that reference the symbol at the given location.
        Note that among other kinds of references, this function can be used to find (direct) subclasses of a class,
        as subclasses are referencing symbols that have the kind class.

        :param relative_path: the relative path to the file containing the symbol
        :param line: the line number
        :param column: the column
        :param include_body: whether to include the body of the symbols in the result.
            Note that this might lead to a very long output, so you should only use this if you actually need the body
            of the referencing symbols for the task at hand. Usually it is a better idea to find
            the referencing symbols without the body and then use the find_symbol tool to get the body of
            specific symbols if needed.
        :param include_kinds: an optional list of integers representing the LSP symbol kinds to include.
            If provided, only symbols of the given kinds will be included in the result.
            Valid kinds:
            1=file, 2=module, 3=namespace, 4=package, 5=class, 6=method, 7=property, 8=field, 9=constructor, 10=enum,
            11=interface, 12=function, 13=variable, 14=constant, 15=string, 16=number, 17=boolean, 18=array, 19=object,
            20=key, 21=null, 22=enum member, 23=struct, 24=event, 25=operator, 26=type parameter
        :param exclude_kinds: If provided, symbols of the given kinds will be excluded from the result.
            Takes precedence over include_kinds.
        :param max_answer_chars: if the output is longer than this number of characters,
            no content will be returned. Don't adjust unless there is really no other way to get the content
            required for the task. Instead, if the output is too long, you should
            make a stricter query.
        :return: a list of JSON objects with the symbols referencing the requested symbol
        """
        include_kinds = cast(list[SymbolKind] | None, include_kinds)
        exclude_kinds = cast(list[SymbolKind] | None, exclude_kinds)
        symbols = self.symbol_manager.find_referencing_symbols(
            SymbolLocation(relative_path, line, column),
            include_body=include_body,
            include_kinds=include_kinds,
            exclude_kinds=exclude_kinds,
        )
        symbol_dicts = [s.to_dict(kind=True, location=True, depth=0, include_body=include_body) for s in symbols]
        result = json.dumps(symbol_dicts)
        return self._limit_length(result, max_answer_chars)


class FindReferencingCodeSnippetsTool(Tool):
    """
    Finds code snippets in which the symbol at the given location is referenced.
    """

    def apply(
        self,
        relative_path: str,
        line: int,
        column: int,
        context_lines_before: int = 0,
        context_lines_after: int = 0,
        max_answer_chars: int = _DEFAULT_MAX_ANSWER_LENGTH,
    ) -> str:
        """
        Returns short code snippets where the symbol at the given location is referenced.

        Contrary to the `find_referencing_symbols` tool, this tool returns references that are not symbols but instead
        code snippets that may or may not be contained in a symbol (for example, file-level calls).
        It may make sense to use this tool to get a quick overview of the code that references
        the symbol. Usually, just looking at code snippets is not enough to understand the full context,
        unless the case you are investigating is very simple,
        or you already have read the relevant symbols using the find_referencing_symbols tool and
        now want to get an overview of how the referenced symbol (at the given location) is used in them.
        The size of the snippets is controlled by the context_lines_before and context_lines_after parameters.

        :param relative_path: the relative path to the file containing the symbol
        :param line: the line number of the symbol to find references for
        :param column: the column of the symbol to find references for
        :param context_lines_before: the number of lines to include before the line containing the reference
        :param context_lines_after: the number of lines to include after the line containing the reference
        :param max_answer_chars: if the output is longer than this number of characters,
            no content will be returned. Don't adjust unless there is really no other way to get the content
            required for the task. Instead, if the output is too long, you should
            make a stricter query.
        """
        matches = self.language_server.request_references_with_content(
            relative_path, line, column, context_lines_before, context_lines_after
        )
        result = [match.to_display_string() for match in matches]
        result_json_str = json.dumps(result)
        return self._limit_length(result_json_str, max_answer_chars)


class ReplaceSymbolBodyTool(Tool):
    """
    Replaces the full definition of a symbol.
    """

    def apply(
        self,
        relative_path: str,
        line: int,
        column: int,
        body: str,
    ) -> str:
        """
        Replaces the body of the symbol at the given location.
        Important: Do not try to guess symbol locations but instead use the find_symbol tool to get the correct location.

        :param relative_path: the relative path to the file containing the symbol
        :param line: the line number
        :param column: the column
        :param body: the new symbol body. Important: Provide the correct level of indentation
            (as the original body). Note that the first line must not be indented (i.e. no leading spaces).
        """
        self.symbol_manager.replace_body(
            SymbolLocation(relative_path, line, column),
            body=body,
        )
        return SUCCESS_RESULT


class InsertAfterSymbolTool(Tool):
    """
    Inserts content after the end of the definition of a given symbol.
    """

    def apply(
        self,
        relative_path: str,
        line: int,
        column: int,
        body: str,
    ) -> str:
        """
        Inserts the given body/content after the end of the definition of the given symbol (via the symbol's location).
        A typical use case is to insert a new class, function, method, field or variable assignment.

        :param relative_path: the relative path to the file containing the symbol
        :param line: the line number
        :param column: the column
        :param body: the body/content to be inserted
        """
        location = SymbolLocation(relative_path, line, column)
        self.symbol_manager.insert_after(
            location,
            body=body,
        )
        return SUCCESS_RESULT


class InsertBeforeSymbolTool(Tool):
    """
    Inserts content before the beginning of the definition of a given symbol.
    """

    def apply(
        self,
        relative_path: str,
        line: int,
        column: int,
        body: str,
    ) -> str:
        """
        Inserts the given body/content before the beginning of the definition of the given symbol (via the symbol's location).
        A typical use case is to insert a new class, function, method, field or variable assignment.
        It also can be used to insert a new import statement before the first symbol in the file.

        :param relative_path: the relative path to the file containing the symbol
        :param line: the line number
        :param column: the column
        :param body: the body/content to be inserted
        """
        self.symbol_manager.insert_before(
            SymbolLocation(relative_path, line, column),
            body=body,
        )
        return SUCCESS_RESULT


class DeleteLinesTool(Tool):
    """
    Deletes a range of lines within a file.
    """

    def apply(
        self,
        relative_path: str,
        start_line: int,
        end_line: int,
    ) -> str:
        """
        Deletes the given lines in the file.
        Requires that the same range of lines was previously read using the `read_file` tool to verify correctness
        of the operation.

        :param relative_path: the relative path to the file
        :param start_line: the 0-based index of the first line to be deleted
        :param end_line: the 0-based index of the last line to be deleted
        """
        if not self.lines_read.were_lines_read(relative_path, (start_line, end_line)):
            read_lines_tool = self.agent.get_tool(ReadFileTool)
            return f"Error: Must call `{read_lines_tool.get_name()}` first to read exactly the affected lines."
        self.symbol_manager.delete_lines(relative_path, start_line, end_line)
        return SUCCESS_RESULT


class ReplaceLinesTool(Tool):
    """
    Replaces a range of lines within a file with new content.
    """

    def apply(
        self,
        relative_path: str,
        start_line: int,
        end_line: int,
        content: str,
    ) -> str:
        """
        Replaces the given range of lines in the given file.
        Requires that the same range of lines was previously read using the `read_file` tool to verify correctness
        of the operation.

        :param relative_path: the relative path to the file
        :param start_line: the 0-based index of the first line to be deleted
        :param end_line: the 0-based index of the last line to be deleted
        :param content: the content to insert
        """
        if not content.endswith("\n"):
            content += "\n"
        result = self.agent.get_tool(DeleteLinesTool).apply(relative_path, start_line, end_line)
        if result != SUCCESS_RESULT:
            return result
        self.agent.get_tool(InsertAtLineTool).apply(relative_path, start_line, content)
        return SUCCESS_RESULT


class InsertAtLineTool(Tool):
    """
    Inserts content at a given line in a file.
    """

    def apply(
        self,
        relative_path: str,
        line: int,
        content: str,
    ) -> str:
        """
        Inserts the given content at the given line in the file, pushing existing content of the line down.
        In general, symbolic insert operations like insert_after_symbol or insert_before_symbol should be preferred if you know which
        symbol you are looking for.
        However, this can also be useful for small targeted edits of the body of a longer symbol (without replacing the entire body).

        :param relative_path: the relative path to the file
        :param line: the 0-based index of the line to insert content at
        :param content: the content to be inserted
        """
        if not content.endswith("\n"):
            content += "\n"
        self.symbol_manager.insert_at_line(relative_path, line, content)
        return SUCCESS_RESULT


class CheckOnboardingPerformedTool(Tool):
    """
    Checks whether the onboarding was already performed.
    """

    def apply(self) -> str:
        """
        Check if onboarding was performed yet.
        You should always call this tool in the beginning of the conversation,
        before any question about code or the project is asked.
        You will call this tool only once per conversation.
        """
        list_memories_tool = self.agent.get_tool(ListMemoriesTool)
        memories = json.loads(list_memories_tool.apply())
        if len(memories) == 0:
            return (
                "Onboarding not performed yet (no memories available). "
                + "You should perform onboarding by calling the `onboarding` tool before proceeding with the task."
            )
        else:
            return "Onboarding already performed, no need to perform it again."


class OnboardingTool(Tool):
    """
    Performs onboarding (identifying the project structure and essential tasks, e.g. for testing or building).
    """

    def apply(self) -> str:
        """
        Call this tool if onboarding was not performed yet.
        You will call this tool at most once per conversation.

        :return: instructions on how to create the onboarding information
        """
        system = platform.system()
        return self.prompt_factory.create_onboarding_prompt(system=system)


class WriteMemoryTool(Tool):
    """
    Writes a named memory (for future reference) to Serena's project-specific memory store.
    """

    def apply(self, memory_file_name: str, content: str, max_answer_chars: int = _DEFAULT_MAX_ANSWER_LENGTH) -> str:
        """
        Write some information about this project that can be useful for future tasks to a memory file.
        The information should be short and to the point.
        The memory file name should be meaningful, such that from the name you can infer what the information is about.
        It is better to have multiple small memory files than to have a single large one because
        memories will be read one by one and we only ever want to read relevant memories.

        This tool is either called during the onboarding process or when you have identified
        something worth remembering about the project from the past conversation.
        """
        if len(content) > max_answer_chars:
            raise ValueError(
                f"Content for {memory_file_name    } is too long. Max length is {max_answer_chars} characters. "
                + "Please make the content shorter."
            )

        return self.memories_manager.save_memory(memory_file_name, content)


class ReadMemoryTool(Tool):
    """
    Reads the memory with the given name from Serena's project-specific memory store.
    """

    def apply(self, memory_file_name: str, max_answer_chars: int = _DEFAULT_MAX_ANSWER_LENGTH) -> str:
        """
        Read the content of a memory file. This tool should only be used if the information
        is relevant to the current task. You can infer whether the information
        is relevant from the memory file name.
        You should not read the same memory file multiple times in the same conversation.
        """
        return self.memories_manager.load_memory(memory_file_name)


class ListMemoriesTool(Tool):
    """
    Lists memories in Serena's project-specific memory store.
    """

    def apply(self) -> str:
        """
        List available memories. Any memory can be read using the `read_memory` tool.
        """
        return json.dumps(self.memories_manager.list_memories())


class DeleteMemoryTool(Tool):
    """
    Deletes a memory from Serena's project-specific memory store.
    """

    def apply(self, memory_file_name: str) -> str:
        """
        Delete a memory file. Should only happen if a user asks for it explicitly,
        for example by saying that the information retrieved from a memory file is no longer correct
        or no longer relevant for the project.
        """
        return self.memories_manager.delete_memory(memory_file_name)


class ThinkAboutCollectedInformationTool(Tool):
    """
    Thinking tool for pondering the completeness of collected information.
    """

    def apply(self) -> str:
        """
        Think about the collected information and whether it is sufficient and relevant.
        This tool should ALWAYS be called after you have completed a non-trivial sequence of searching steps like
        find_symbol, find_referencing_symbols, search_files_for_pattern, read_file, etc.
        """
        return self.prompt_factory.create_think_about_collected_information()


class ThinkAboutTaskAdherenceTool(Tool):
    """
    Thinking tool for determining whether the agent is still on track with the current task.
    """

    def apply(self) -> str:
        """
        Think about the task at hand and whether you are still on track.
        Especially important if the conversation has been going on for a while and there
        has been a lot of back and forth.

        This tool should ALWAYS be called before you insert, replace, or delete code.
        """
        return self.prompt_factory.create_think_about_task_adherence()


class ThinkAboutWhetherYouAreDoneTool(Tool):
    """
    Thinking tool for determining whether the task is truly completed.
    """

    def apply(self) -> str:
        """
        Think about whether you are done with the task.

        This tool should ALWAYS be called after you have completed a task or a subtask.
        """
        return self.prompt_factory.create_think_about_whether_you_are_done()


class SummarizeChangesTool(Tool):
    """
    Provides instructions for summarizing the changes made to the codebase.
    """

    def apply(self) -> str:
        """
        Summarize the changes you have made to the codebase.
        This tool should ALWAYS be called after you have fully completed any non-trivial coding task
        (but after the think_about_whether_you_are_done call).
        """
        return self.prompt_factory.create_summarize_changes()


class PrepareForNewConversationTool(Tool):
    """
    Provides instructions for preparing for a new conversation (in order to continue with the necessary context).
    """

    def apply(self) -> str:
        """
        Instructions for preparing for a new conversation. This tool should only be called on explicit user request.
        """
        return self.prompt_factory.create_prepare_for_new_conversation()


class SearchInAllCodeTool(Tool):
    """
    Performs a search for a pattern in all code files (and only in code files) in the project.
    """

    def apply(
        self,
        pattern: str,
        context_lines_before: int = 0,
        context_lines_after: int = 0,
        paths_include_glob: str | None = None,
        paths_exclude_glob: str | None = None,
        max_answer_chars: int = _DEFAULT_MAX_ANSWER_LENGTH,
    ) -> str:
        """
        Search for a pattern in all code files (and only in code files) in the project. Generally, symbolic operations like find_symbol or find_referencing_symbols
        should be preferred if you know which symbols you are looking for.
        If you have to look in non-code files (like notebooks, documentation, etc.), you should use the shell_command tool with grep or similar.
        This tool can be useful if you are looking for a specific pattern in the codebase that is not a symbol name.

        :param pattern: Regular expression pattern to search for, either as a compiled Pattern or string
        :param context_lines_before: Number of lines of context to include before each match
        :param context_lines_after: Number of lines of context to include after each match
        :param paths_include_glob: optional glob pattern specifying files to include in the search; if not provided, search globally.
        :param paths_exclude_glob: optional glob pattern specifying files to exclude from the search (takes precedence over paths_include_glob).
        :param max_answer_chars: if the output is longer than this number of characters,
            no content will be returned. Don't adjust unless there is really no other way to get the content
            required for the task. Instead, if the output is too long, you should
            make a stricter query.
        :return: A JSON object mapping file paths to lists of matched consecutive lines (with context, if requested).
        """
        matches = self.language_server.search_files_for_pattern(
            pattern=pattern,
            context_lines_before=context_lines_before,
            context_lines_after=context_lines_after,
            paths_include_glob=paths_include_glob,
            paths_exclude_glob=paths_exclude_glob,
        )
        # group matches by file
        file_to_matches: dict[str, list[str]] = defaultdict(list)
        for match in matches:
            assert match.source_file_path is not None
            file_to_matches[match.source_file_path].append(match.to_display_string())
        result = json.dumps(file_to_matches)
        return self._limit_length(result, max_answer_chars)


class ExecuteShellCommandTool(Tool):
    """
    Executes a shell command.
    """

    def apply(
        self,
        command: str,
        cwd: str | None = None,
        capture_stderr: bool = True,
        max_answer_chars: int = _DEFAULT_MAX_ANSWER_LENGTH,
    ) -> str:
        """
        Execute a shell command and return its output.

        IMPORTANT: you should always consider the memory about suggested shell commands before using this tool.
        If this memory was not loaded in the current conversation, you should load it using the `read_memory` tool
        before using this tool.

        You should have at least once looked at the suggested shell commands from the corresponding memory
        created during the onboarding process before using this tool.
        Never execute unsafe shell commands like `rm -rf /` or similar! Generally be very careful with deletions.

        :param command: the shell command to execute
        :param cwd: the working directory to execute the command in. If None, the project root will be used.
        :param capture_stderr: whether to capture and return stderr output
        :param max_answer_chars: if the output is longer than this number of characters,
            no content will be returned. Don't adjust unless there is really no other way to get the content
            required for the task.
        :return: a JSON object containing the command's stdout and optionally stderr output
        """
        _cwd = cwd or self.project_root
        result = execute_shell_command(command, cwd=_cwd, capture_stderr=capture_stderr)
        result = result.json()
        return self._limit_length(result, max_answer_chars)


class GetActiveProjectTool(Tool, ToolMarkerDoesNotRequireActiveProject):
    """
    Gets the name of the currently active project (if any) and lists existing projects
    """

    def apply(
        self,
    ) -> str:
        """
        Gets the name of the currently active project (if any) and returns the list of all available projects.
        To change the current project, use the `activate_project` tool.

        :return: an object containing the name of the currently activated project (if any) and the list of all available projects
        """
        active_project = None if self.agent.project_config is None else self.agent.project_config.project_name
        return json.dumps({"active_project": active_project, "available_projects": self.agent.serena_config.project_names})


class ActivateProjectTool(Tool, ToolMarkerDoesNotRequireActiveProject):
    """
    Activates a project by name.
    """

    def apply(self, project_name: str) -> str:
        """
        Activates the project with the given name

        :param project_name: the name of the project to activate
        """
        try:
            project_config = self.agent.serena_config.get_project_configuration(project_name)
        except ValueError as e:
            return str(e)
        self.agent.activate_project(project_config)
        return SUCCESS_RESULT


def iter_tool_classes() -> Generator[type[Tool], None, None]:
    return iter_subclasses(Tool)


def print_tool_overview() -> None:
    _print_tool_overview(iter_tool_classes())


def _print_tool_overview(tools: Iterable[type[Tool] | Tool]) -> None:
    tool_dict: dict[str, type[Tool] | Tool] = {}
    for tool in tools:
        tool_dict[tool.get_name()] = tool
    for tool_name in sorted(tool_dict.keys()):
        tool = tool_dict[tool_name]
        print(f" * `{tool_name}`: {tool.get_tool_description().strip()}")


def _tuple_to_info(name: str, symbol_type: SymbolKind, line: int, column: int) -> dict[str, int | str]:
    return {"name": name, "symbol_kind": symbol_type, "line": line, "column": column}<|MERGE_RESOLUTION|>--- conflicted
+++ resolved
@@ -145,20 +145,8 @@
                 self._gui_log_handler = GuiLogViewerHandler(GuiLogViewer(title="Serena Logs"), level=log_level, format_string=LOG_FORMAT)
                 Logger.root.addHandler(self._gui_log_handler)
 
-<<<<<<< HEAD
-        log.info(
-            f"Starting serena server v{__version__} for project {project_file_path} (language={self.language}, root={self.project_root}); "
-            f"process id={os.getpid()}, parent process id={os.getppid()}"
-        )
-
-        # create and start the language server instance
-        config = MultilspyConfig(code_language=self.language, ignored_paths=project_config.get("ignored_dirs", []))
-        logger = MultilspyLogger()
-        self.language_server = SyncLanguageServer.create(config, logger, self.project_root)
-=======
         log.info(f"Starting Serena server (version={serena_version()}, process id={os.getpid()}, parent process id={os.getppid()})")
         log.info("Available projects: {}".format(", ".join(self.serena_config.project_names)))
->>>>>>> 9503b256
 
         self.prompt_factory = PromptFactory()
         self._project_activation_callback = project_activation_callback
@@ -556,11 +544,7 @@
             os.path.join(self.project_root, relative_path),
             relative_to=self.project_root,
             recursive=recursive,
-<<<<<<< HEAD
-            ignored_dirs=self.project_config.get("ignored_dirs", []),
-=======
             ignored_dirs=self.project_config.ignored_dirs,
->>>>>>> 9503b256
         )
         result = json.dumps({"dirs": dirs, "files": files})
         return self._limit_length(result, max_answer_chars)
